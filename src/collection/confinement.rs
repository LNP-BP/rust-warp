// Rust language amplification library providing multiple generic trait
// implementations, type wrappers, derive macros and other language enhancements
//
// Written in 2022 by
//     Dr. Maxim Orlovsky <orlovsky@pandoracore.com>
//
// To the extent possible under law, the author(s) have dedicated all
// copyright and related and neighboring rights to this software to
// the public domain worldwide. This software is distributed without
// any warranty.
//
// You should have received a copy of the MIT License
// along with this software.
// If not, see <https://opensource.org/licenses/MIT>.

//! Confinement puts a constrain on the number of elements within a collection.

use core::borrow::{Borrow, BorrowMut};
use core::fmt::{self, Display, Formatter};
use core::str::FromStr;
use std::collections::{btree_map, BTreeMap, BTreeSet, hash_map, HashMap, HashSet, VecDeque};
use std::hash::Hash;
use std::ops::{
    Deref, Index, IndexMut, Range, RangeFrom, RangeFull, RangeInclusive, RangeTo, RangeToInclusive,
};
use std::{io, usize};
use ascii::{AsAsciiStrError, AsciiChar, AsciiString};

use crate::num::u24;
use crate::Wrapper;

/// Trait implemented by a collection types which need to support collection
/// confinement.
pub trait Collection: Extend<Self::Item> {
    /// Item type contained within the collection.
    type Item;

    /// Creates new collection with certain capacity.
    fn with_capacity(capacity: usize) -> Self;

    /// Returns the length of a collection.
    fn len(&self) -> usize;

    /// Detects whether collection is empty.
    #[inline]
    fn is_empty(&self) -> bool {
        self.len() == 0
    }

    /// Pushes or inserts an element to the collection.
    fn push(&mut self, elem: Self::Item);

    /// Removes all elements from the collection.
    fn clear(&mut self);
}

/// Trait implemented by key-value maps which need to support collection
/// confinement.
pub trait KeyedCollection: Collection<Item = (Self::Key, Self::Value)> {
    /// Key type for the collection.
    type Key: Eq + Hash;
    /// Value type for the collection.
    type Value;

    /// Inserts a new value under a key. Returns previous value if a value under
    /// the key was already present in the collection.
    fn insert(&mut self, key: Self::Key, value: Self::Value) -> Option<Self::Value>;

    /// Removes a value stored under a given key, returning the owned value, if
    /// it was in the collection.
    fn remove(&mut self, key: &Self::Key) -> Option<Self::Value>;
}

// Impls for main collection types

impl Collection for String {
    type Item = char;

    fn with_capacity(capacity: usize) -> Self {
        Self::with_capacity(capacity)
    }

    fn len(&self) -> usize {
        self.len()
    }

    fn push(&mut self, elem: Self::Item) {
        self.push(elem)
    }

    fn clear(&mut self) {
        self.clear()
    }
}

impl Collection for AsciiString {
    type Item = AsciiChar;

    fn with_capacity(capacity: usize) -> Self {
        Self::with_capacity(capacity)
    }

    fn len(&self) -> usize {
        self.len()
    }

    fn push(&mut self, elem: Self::Item) {
        self.push(elem)
    }

    fn clear(&mut self) {
        self.clear()
    }
}

impl<T> Collection for Vec<T> {
    type Item = T;

    fn with_capacity(capacity: usize) -> Self {
        Self::with_capacity(capacity)
    }

    fn len(&self) -> usize {
        self.len()
    }

    fn push(&mut self, elem: Self::Item) {
        self.push(elem)
    }

    fn clear(&mut self) {
        self.clear()
    }
}

impl<T> Collection for VecDeque<T> {
    type Item = T;

    fn with_capacity(capacity: usize) -> Self {
        Self::with_capacity(capacity)
    }

    fn len(&self) -> usize {
        self.len()
    }

    fn push(&mut self, elem: Self::Item) {
        self.push_back(elem)
    }

    fn clear(&mut self) {
        self.clear()
    }
}

impl<T: Eq + Hash> Collection for HashSet<T> {
    type Item = T;

    fn with_capacity(capacity: usize) -> Self {
        Self::with_capacity(capacity)
    }

    fn len(&self) -> usize {
        self.len()
    }

    fn push(&mut self, elem: Self::Item) {
        self.insert(elem);
    }

    fn clear(&mut self) {
        self.clear()
    }
}

impl<T: Ord> Collection for BTreeSet<T> {
    type Item = T;

    #[doc(hidden)]
    fn with_capacity(_capacity: usize) -> Self {
        BTreeSet::new()
    }

    fn len(&self) -> usize {
        self.len()
    }

    fn push(&mut self, elem: Self::Item) {
        self.insert(elem);
    }

    fn clear(&mut self) {
        self.clear()
    }
}

impl<K: Eq + Hash, V> Collection for HashMap<K, V> {
    type Item = (K, V);

    fn with_capacity(capacity: usize) -> Self {
        Self::with_capacity(capacity)
    }

    fn len(&self) -> usize {
        self.len()
    }

    fn push(&mut self, elem: Self::Item) {
        HashMap::insert(self, elem.0, elem.1);
    }

    fn clear(&mut self) {
        self.clear()
    }
}

impl<K: Eq + Hash, V> KeyedCollection for HashMap<K, V> {
    type Key = K;
    type Value = V;

    fn insert(&mut self, key: Self::Key, value: Self::Value) -> Option<Self::Value> {
        HashMap::insert(self, key, value)
    }

    fn remove(&mut self, key: &Self::Key) -> Option<Self::Value> {
        HashMap::remove(self, key)
    }
}

impl<K: Ord + Hash, V> Collection for BTreeMap<K, V> {
    type Item = (K, V);

    #[doc(hidden)]
    fn with_capacity(_capacity: usize) -> Self {
        BTreeMap::new()
    }

    fn len(&self) -> usize {
        self.len()
    }

    fn push(&mut self, elem: Self::Item) {
        BTreeMap::insert(self, elem.0, elem.1);
    }

    fn clear(&mut self) {
        self.clear()
    }
}

impl<K: Ord + Hash, V> KeyedCollection for BTreeMap<K, V> {
    type Key = K;
    type Value = V;

    fn insert(&mut self, key: Self::Key, value: Self::Value) -> Option<Self::Value> {
        BTreeMap::insert(self, key, value)
    }

    fn remove(&mut self, key: &Self::Key) -> Option<Self::Value> {
        BTreeMap::remove(self, key)
    }
}

// Errors

/// Errors when confinement constraints were not met.
#[derive(Copy, Clone, Eq, PartialEq, Hash, Debug)]
pub enum Error {
    /// Operation results in collection reduced below the required minimum
    /// number of elements.
    Undersize {
        /** Current collection length */
        len: usize,
        /** Minimum number of elements which must be present in the
         * collection */
        min_len: usize,
    },

    /// Operation results in collection growth above the required maximum number
    /// of elements.
    Oversize {
        /** Current collection length */
        len: usize,
        /** Maximum number of elements which must be present in the
         * collection */
        max_len: usize,
    },

    /// Attempt to address an index outside of the collection bounds.
    OutOfBoundary {
        /** Index which was outside of the bounds */
        index: usize,
        /** The actual number of elements in the collection */
        len: usize,
    },
}

impl Display for Error {
    fn fmt(&self, f: &mut Formatter<'_>) -> fmt::Result {
        match self {
            Error::Undersize { len, min_len } => write!(
                f,
                "operation results in collection size {len} less than lower boundary \
                 of {min_len}, which is prohibited"
            ),
            Error::Oversize { len, max_len } => write!(
                f,
                "operation results in collection size {len} exceeding {max_len}, \
                which is prohibited"
            ),
            Error::OutOfBoundary { index, len } => write!(
                f,
                "attempt to access the element at {index} which is outside of the \
                collection length boundary {len}"
            ),
        }
    }
}

impl std::error::Error for Error {}

/// Errors generated by constructing confined [`AsciiString`] from `str`.
#[derive(Clone, Copy, PartialEq, Eq, Debug)]
pub enum AsciiError {
    /// The string contains non-ASCII characters
    Ascii(AsAsciiStrError),

    /// Confinement requirements are violated
    Confinement(Error),
}

impl From<AsAsciiStrError> for AsciiError {
    fn from(err: AsAsciiStrError) -> Self {
        AsciiError::Ascii(err)
    }
}

impl From<Error> for AsciiError {
    fn from(err: Error) -> Self {
        AsciiError::Confinement(err)
    }
}

impl Display for AsciiError {
    fn fmt(&self, f: &mut Formatter<'_>) -> fmt::Result {
        match self {
            AsciiError::Ascii(e) => Display::fmt(e, f),
            AsciiError::Confinement(e) => Display::fmt(e, f),
        }
    }
}

impl std::error::Error for AsciiError {}

// Confinement params

/// Constant for a minimal size of a confined collection.
pub const ZERO: usize = 0;
/// Constant for a minimal size of a confined collection.
pub const ONE: usize = 1;
/// Constant for a maximal size of a confined collection equal to [`u8::MAX`].
pub const U8: usize = u8::MAX as usize;
/// Constant for a maximal size of a confined collection equal to [`u16::MAX`].
pub const U16: usize = u16::MAX as usize;
/// Constant for a maximal size of a confined collection equal to `u24::MAX`.
pub const U24: usize = 1usize << 24;
/// Constant for a maximal size of a confined collection equal to [`u32::MAX`].
pub const U32: usize = u32::MAX as usize;
/// Constant for a maximal size of a confined collection equal to [`u64::MAX`].
pub const U64: usize = u64::MAX as usize;

// Confined collection

/// The confinement for the collection.
#[derive(Clone, PartialEq, Eq, PartialOrd, Ord, Hash, Debug)]
#[cfg_attr(
    feature = "serde",
    derive(Serialize, Deserialize),
    serde(crate = "serde_crate")
)]
pub struct Confined<C: Collection, const MIN_LEN: usize, const MAX_LEN: usize>(C);

impl<C: Collection, const MIN_LEN: usize, const MAX_LEN: usize> Wrapper
    for Confined<C, MIN_LEN, MAX_LEN>
{
    type Inner = C;

    fn from_inner(inner: Self::Inner) -> Self {
        Self(inner)
    }

    fn as_inner(&self) -> &Self::Inner {
        &self.0
    }

    fn into_inner(self) -> Self::Inner {
        self.0
    }
}

impl<C: Collection, const MIN_LEN: usize, const MAX_LEN: usize> Deref
    for Confined<C, MIN_LEN, MAX_LEN>
{
    type Target = C;

    fn deref(&self) -> &Self::Target {
        &self.0
    }
}

impl<C, const MIN_LEN: usize, const MAX_LEN: usize> AsRef<[C::Item]>
    for Confined<C, MIN_LEN, MAX_LEN>
where
    C: Collection + AsRef<[C::Item]>,
{
    fn as_ref(&self) -> &[C::Item] {
        self.0.as_ref()
    }
}

impl<C, const MIN_LEN: usize, const MAX_LEN: usize> AsMut<[C::Item]>
    for Confined<C, MIN_LEN, MAX_LEN>
where
    C: Collection + AsMut<[C::Item]>,
{
    fn as_mut(&mut self) -> &mut [C::Item] {
        self.0.as_mut()
    }
}

impl<C, const MIN_LEN: usize, const MAX_LEN: usize> Borrow<[C::Item]>
    for Confined<C, MIN_LEN, MAX_LEN>
where
    C: Collection + Borrow<[C::Item]>,
{
    fn borrow(&self) -> &[C::Item] {
        self.0.borrow()
    }
}

impl<C, const MIN_LEN: usize, const MAX_LEN: usize> BorrowMut<[C::Item]>
    for Confined<C, MIN_LEN, MAX_LEN>
where
    C: Collection + BorrowMut<[C::Item]>,
{
    fn borrow_mut(&mut self) -> &mut [C::Item] {
        self.0.borrow_mut()
    }
}

impl<C: Collection, const MIN_LEN: usize, const MAX_LEN: usize> IntoIterator
    for Confined<C, MIN_LEN, MAX_LEN>
where
    C: IntoIterator,
{
    type Item = <C as IntoIterator>::Item;
    type IntoIter = <C as IntoIterator>::IntoIter;

    fn into_iter(self) -> Self::IntoIter {
        self.0.into_iter()
    }
}

impl<'c, C: Collection, const MIN_LEN: usize, const MAX_LEN: usize> IntoIterator
    for &'c Confined<C, MIN_LEN, MAX_LEN>
where
    &'c C: IntoIterator,
{
    type Item = <&'c C as IntoIterator>::Item;
    type IntoIter = <&'c C as IntoIterator>::IntoIter;

    fn into_iter(self) -> Self::IntoIter {
        self.0.into_iter()
    }
}

impl<'c, C: Collection, const MIN_LEN: usize, const MAX_LEN: usize> IntoIterator
    for &'c mut Confined<C, MIN_LEN, MAX_LEN>
where
    &'c mut C: IntoIterator,
{
    type Item = <&'c mut C as IntoIterator>::Item;
    type IntoIter = <&'c mut C as IntoIterator>::IntoIter;

    fn into_iter(self) -> Self::IntoIter {
        self.0.into_iter()
    }
}

impl<'c, C, const MIN_LEN: usize, const MAX_LEN: usize> Confined<C, MIN_LEN, MAX_LEN>
where
    C: Collection + 'c,
    &'c mut C: IntoIterator<Item = &'c mut <C as Collection>::Item>,
{
    /// Returns an iterator that allows modifying each value.
    ///
    /// The iterator yields all items from start to end.
    pub fn iter_mut(&'c mut self) -> <&'c mut C as IntoIterator>::IntoIter {
        let coll = &mut self.0;
        coll.into_iter()
    }
}

<<<<<<< HEAD
=======
impl<'c, C, const MIN_LEN: usize, const MAX_LEN: usize> Confined<C, MIN_LEN, MAX_LEN>
where
    C: KeyedCollection + 'c,
    &'c mut C: IntoIterator<
        Item = (
            &'c <C as KeyedCollection>::Key,
            &'c mut <C as KeyedCollection>::Value,
        ),
    >,
{
    /// Returns an iterator that allows modifying each value for each key.
    pub fn keyed_values_mut(&'c mut self) -> <&'c mut C as IntoIterator>::IntoIter {
        let coll = &mut self.0;
        coll.into_iter()
    }
}

>>>>>>> a12d3d61
impl<C: Collection, const MIN_LEN: usize, const MAX_LEN: usize> Index<usize>
    for Confined<C, MIN_LEN, MAX_LEN>
where
    C: Index<usize, Output = C::Item>,
{
    type Output = C::Item;

    fn index(&self, index: usize) -> &Self::Output {
        self.0.index(index)
    }
}

impl<C: Collection, const MIN_LEN: usize, const MAX_LEN: usize> IndexMut<usize>
    for Confined<C, MIN_LEN, MAX_LEN>
where
    C: IndexMut<usize, Output = C::Item>,
{
    fn index_mut(&mut self, index: usize) -> &mut Self::Output {
        self.0.index_mut(index)
    }
}

impl<C: Collection, const MIN_LEN: usize, const MAX_LEN: usize> Index<Range<usize>>
    for Confined<C, MIN_LEN, MAX_LEN>
where
    C: Index<Range<usize>, Output = [C::Item]>,
{
    type Output = [C::Item];

    fn index(&self, index: Range<usize>) -> &Self::Output {
        self.0.index(index)
    }
}

impl<C: Collection, const MIN_LEN: usize, const MAX_LEN: usize> IndexMut<Range<usize>>
    for Confined<C, MIN_LEN, MAX_LEN>
where
    C: IndexMut<Range<usize>, Output = [C::Item]>,
{
    fn index_mut(&mut self, index: Range<usize>) -> &mut Self::Output {
        self.0.index_mut(index)
    }
}

impl<C: Collection, const MIN_LEN: usize, const MAX_LEN: usize> Index<RangeTo<usize>>
    for Confined<C, MIN_LEN, MAX_LEN>
where
    C: Index<RangeTo<usize>, Output = [C::Item]>,
{
    type Output = [C::Item];

    fn index(&self, index: RangeTo<usize>) -> &Self::Output {
        self.0.index(index)
    }
}

impl<C: Collection, const MIN_LEN: usize, const MAX_LEN: usize> IndexMut<RangeTo<usize>>
    for Confined<C, MIN_LEN, MAX_LEN>
where
    C: IndexMut<RangeTo<usize>, Output = [C::Item]>,
{
    fn index_mut(&mut self, index: RangeTo<usize>) -> &mut Self::Output {
        self.0.index_mut(index)
    }
}

impl<C: Collection, const MIN_LEN: usize, const MAX_LEN: usize> Index<RangeFrom<usize>>
    for Confined<C, MIN_LEN, MAX_LEN>
where
    C: Index<RangeFrom<usize>, Output = [C::Item]>,
{
    type Output = [C::Item];

    fn index(&self, index: RangeFrom<usize>) -> &Self::Output {
        self.0.index(index)
    }
}

impl<C: Collection, const MIN_LEN: usize, const MAX_LEN: usize> IndexMut<RangeFrom<usize>>
    for Confined<C, MIN_LEN, MAX_LEN>
where
    C: IndexMut<RangeFrom<usize>, Output = [C::Item]>,
{
    fn index_mut(&mut self, index: RangeFrom<usize>) -> &mut Self::Output {
        self.0.index_mut(index)
    }
}

impl<C: Collection, const MIN_LEN: usize, const MAX_LEN: usize> Index<RangeInclusive<usize>>
    for Confined<C, MIN_LEN, MAX_LEN>
where
    C: Index<RangeInclusive<usize>, Output = [C::Item]>,
{
    type Output = [C::Item];

    fn index(&self, index: RangeInclusive<usize>) -> &Self::Output {
        self.0.index(index)
    }
}

impl<C: Collection, const MIN_LEN: usize, const MAX_LEN: usize> IndexMut<RangeInclusive<usize>>
    for Confined<C, MIN_LEN, MAX_LEN>
where
    C: IndexMut<RangeInclusive<usize>, Output = [C::Item]>,
{
    fn index_mut(&mut self, index: RangeInclusive<usize>) -> &mut Self::Output {
        self.0.index_mut(index)
    }
}

impl<C: Collection, const MIN_LEN: usize, const MAX_LEN: usize> Index<RangeToInclusive<usize>>
    for Confined<C, MIN_LEN, MAX_LEN>
where
    C: Index<RangeToInclusive<usize>, Output = [C::Item]>,
{
    type Output = [C::Item];

    fn index(&self, index: RangeToInclusive<usize>) -> &Self::Output {
        self.0.index(index)
    }
}

impl<C: Collection, const MIN_LEN: usize, const MAX_LEN: usize> IndexMut<RangeToInclusive<usize>>
    for Confined<C, MIN_LEN, MAX_LEN>
where
    C: IndexMut<RangeToInclusive<usize>, Output = [C::Item]>,
{
    fn index_mut(&mut self, index: RangeToInclusive<usize>) -> &mut Self::Output {
        self.0.index_mut(index)
    }
}

impl<C: Collection, const MIN_LEN: usize, const MAX_LEN: usize> Index<RangeFull>
    for Confined<C, MIN_LEN, MAX_LEN>
where
    C: Index<RangeFull, Output = [C::Item]>,
{
    type Output = [C::Item];

    fn index(&self, index: RangeFull) -> &Self::Output {
        self.0.index(index)
    }
}

impl<C: Collection, const MIN_LEN: usize, const MAX_LEN: usize> IndexMut<RangeFull>
    for Confined<C, MIN_LEN, MAX_LEN>
where
    C: IndexMut<RangeFull, Output = [C::Item]>,
{
    fn index_mut(&mut self, index: RangeFull) -> &mut Self::Output {
        self.0.index_mut(index)
    }
}

impl<C: Collection, const MIN_LEN: usize, const MAX_LEN: usize> Display
    for Confined<C, MIN_LEN, MAX_LEN>
where
    C: Display,
{
    fn fmt(&self, f: &mut Formatter<'_>) -> fmt::Result {
        self.0.fmt(f)
    }
}

impl<C: Collection, const MIN_LEN: usize, const MAX_LEN: usize> FromStr
    for Confined<C, MIN_LEN, MAX_LEN>
where
    C: FromStr,
{
    type Err = C::Err;

    fn from_str(s: &str) -> Result<Self, Self::Err> {
        C::from_str(s).map(Self)
    }
}

impl<C: Collection, const MIN_LEN: usize, const MAX_LEN: usize> Confined<C, MIN_LEN, MAX_LEN> {
    /// Tries to construct a confinement over a collection. Fails if the number
    /// of items in the collection exceeds one of the confinement bounds.
    // We can't use `impl TryFrom` due to the conflict with core library blanked implementation
    pub fn try_from(col: C) -> Result<Self, Error> {
        let len = col.len();
        if len < MIN_LEN {
            return Err(Error::Undersize {
                len,
                min_len: MIN_LEN,
            });
        }
        if len > MAX_LEN {
            return Err(Error::Oversize {
                len,
                max_len: MAX_LEN,
            });
        }
        Ok(Self(col))
    }

    /// Tries to construct a confinement with a collection of elements taken
    /// from an iterator. Fails if the number of items in the collection
    /// exceeds one of the confinement bounds.
    pub fn try_from_iter<I: IntoIterator<Item = C::Item>>(iter: I) -> Result<Self, Error> {
        let mut col = C::with_capacity(MIN_LEN);
        for item in iter {
            col.push(item);
        }
        Self::try_from(col)
    }

    /// Returns inner collection type
    pub fn as_inner(&self) -> &C {
        &self.0
    }

    /// Clones inner collection type and returns it
    pub fn to_inner(&self) -> C
    where
        C: Clone,
    {
        self.0.clone()
    }

    /// Decomposes into the inner collection type
    pub fn into_inner(self) -> C {
        self.0
    }

    /// Attempts to add a single element to the confined collection. Fails if
    /// the number of elements in the collection already maximal.
    pub fn push(&mut self, elem: C::Item) -> Result<(), Error> {
        let len = self.len();
        if len == MAX_LEN || len + 1 > MAX_LEN {
            return Err(Error::Oversize {
                len: len + 1,
                max_len: MAX_LEN,
            });
        }
        self.0.push(elem);
        Ok(())
    }

    /// Attempts to add all elements from an iterator to the confined
    /// collection. Fails if the number of elements in the collection
    /// already maximal.
    pub fn extend<T: IntoIterator<Item = C::Item>>(&mut self, iter: T) -> Result<(), Error> {
        for elem in iter {
            self.push(elem)?;
        }
        Ok(())
    }

    /// Removes confinement and returns the underlying collection.
    pub fn unbox(self) -> C {
        self.0
    }
}

impl<C: Collection, const MAX_LEN: usize> Confined<C, ZERO, MAX_LEN>
where
    C: Default,
{
    /// Constructs a new confinement containing no elements.
    pub fn new() -> Self {
        Self::default()
    }

    /// Constructs a new confinement containing no elements, but with a
    /// pre-allocated storage for the `capacity` of elements.
    pub fn with_capacity(capacity: usize) -> Self {
        Self(C::with_capacity(capacity))
    }

    /// Removes all elements from the confined collection.
    pub fn clear(&mut self) {
        self.0.clear()
    }
}

impl<C: Collection, const MAX_LEN: usize> Default for Confined<C, ZERO, MAX_LEN>
where
    C: Default,
{
    fn default() -> Self {
        Self(C::default())
    }
}

impl<C: Collection, const MAX_LEN: usize> Confined<C, ONE, MAX_LEN>
where
    C: Default,
{
    /// Constructs a confinement with a collection made of a single required
    /// element.
    pub fn with(elem: C::Item) -> Self {
        let mut c = C::default();
        c.push(elem);
        Self(c)
    }
}

impl<C: Collection, const MIN_LEN: usize> Confined<C, MIN_LEN, U8>
where
    C: Default,
{
    /// Returns number of elements in the confined collection as `u8`. The
    /// confinement guarantees that the collection length can't exceed
    /// `u8::MAX`.
    pub fn len_u8(&self) -> u8 {
        self.len() as u8
    }
}

impl<C: Collection, const MIN_LEN: usize> Confined<C, MIN_LEN, U16>
where
    C: Default,
{
    /// Returns number of elements in the confined collection as `u16`. The
    /// confinement guarantees that the collection length can't exceed
    /// `u16::MAX`.
    pub fn len_u16(&self) -> u16 {
        self.len() as u16
    }
}

impl<C: Collection, const MIN_LEN: usize> Confined<C, MIN_LEN, U24>
where
    C: Default,
{
    /// Returns number of elements in the confined collection as `u24`. The
    /// confinement guarantees that the collection length can't exceed
    /// `u24::MAX`.
    pub fn len_u24(&self) -> u24 {
        u24::try_from(self.len() as u32).expect("confinement broken")
    }
}

impl<C: Collection, const MIN_LEN: usize> Confined<C, MIN_LEN, U32>
where
    C: Default,
{
    /// Returns number of elements in the confined collection as `u32`. The
    /// confinement guarantees that the collection length can't exceed
    /// `u32::MAX`.
    pub fn len_u32(&self) -> u32 {
        self.len() as u32
    }
}

impl<C: KeyedCollection, const MIN_LEN: usize, const MAX_LEN: usize> Confined<C, MIN_LEN, MAX_LEN> {
    /// Inserts a new value into the confined collection under a given key.
    /// Fails if the collection already contains maximum number of elements
    /// allowed by the confinement.
    pub fn insert(&mut self, key: C::Key, value: C::Value) -> Result<Option<C::Value>, Error> {
        let len = self.len();
        if len == MAX_LEN || len + 1 > MAX_LEN {
            return Err(Error::Oversize {
                len: len + 1,
                max_len: MAX_LEN,
            });
        }
        Ok(self.0.insert(key, value))
    }
}

impl<C: KeyedCollection, const MAX_LEN: usize> Confined<C, ONE, MAX_LEN>
where
    C: Default,
{
    /// Constructs a confinement with a collection made of a single required
    /// key-value pair.
    pub fn with_key_value(key: C::Key, value: C::Value) -> Self {
        let mut c = C::default();
        c.insert(key, value);
        Self(c)
    }
}

impl<const MIN_LEN: usize, const MAX_LEN: usize> TryFrom<&str>
    for Confined<String, MIN_LEN, MAX_LEN>
{
    type Error = Error;

    fn try_from(value: &str) -> Result<Self, Self::Error> {
        Self::try_from(value.to_owned())
    }
}

impl<const MIN_LEN: usize, const MAX_LEN: usize> TryFrom<&str>
    for Confined<AsciiString, MIN_LEN, MAX_LEN>
{
    type Error = AsciiError;

    fn try_from(value: &str) -> Result<Self, Self::Error> {
        let a = AsciiString::from_str(value)?;
        Self::try_from(a).map_err(AsciiError::from)
    }
}

impl<const MAX_LEN: usize> Confined<String, ZERO, MAX_LEN> {
    /// Removes the last character from a string and returns it, or [`None`] if it
    /// is empty.
    pub fn pop(&mut self) -> Option<char> {
        self.0.pop()
    }
}

impl<const MIN_LEN: usize, const MAX_LEN: usize> Confined<String, MIN_LEN, MAX_LEN> {
    /// Removes a single character from the confined string, unless the string
    /// doesn't shorten more than the confinement requirement. Errors
    /// otherwise.
    pub fn remove(&mut self, index: usize) -> Result<char, Error> {
        let len = self.len();
        if self.is_empty() || len - 1 <= MIN_LEN {
            return Err(Error::Undersize {
                len,
                min_len: MIN_LEN,
            });
        }
        if index >= len {
            return Err(Error::OutOfBoundary { index, len });
        }
        Ok(self.0.remove(index))
    }
}

impl<const MAX_LEN: usize> Confined<AsciiString, ZERO, MAX_LEN> {
    /// Removes the last character from a string and returns it, or [`None`] if it
    /// is empty.
    pub fn pop(&mut self) -> Option<AsciiChar> {
        self.0.pop()
    }
}

impl<const MIN_LEN: usize, const MAX_LEN: usize> Confined<AsciiString, MIN_LEN, MAX_LEN> {
    /// Removes a single character from the confined string, unless the string
    /// doesn't shorten more than the confinement requirement. Errors
    /// otherwise.
    pub fn remove(&mut self, index: usize) -> Result<AsciiChar, Error> {
        let len = self.len();
        if self.is_empty() || len - 1 <= MIN_LEN {
            return Err(Error::Undersize {
                len,
                min_len: MIN_LEN,
            });
        }
        if index >= len {
            return Err(Error::OutOfBoundary { index, len });
        }
        Ok(self.0.remove(index))
    }
}

impl<T, const MAX_LEN: usize> Confined<Vec<T>, ZERO, MAX_LEN> {
    /// Removes the last element from a vector and returns it, or [`None`] if it
    /// is empty.
    pub fn pop(&mut self) -> Option<T> {
        self.0.pop()
    }
}

impl<T, const MIN_LEN: usize, const MAX_LEN: usize> Confined<Vec<T>, MIN_LEN, MAX_LEN> {
    /// Removes an element from the vector at a given index. Errors if the index
    /// exceeds the number of elements in the vector, of if the new vector
    /// length will be less than the confinement requirement. Returns the
    /// removed element otherwise.
    pub fn remove(&mut self, index: usize) -> Result<T, Error> {
        let len = self.len();
        if self.is_empty() || len - 1 <= MIN_LEN {
            return Err(Error::Undersize {
                len,
                min_len: MIN_LEN,
            });
        }
        if index >= len {
            return Err(Error::OutOfBoundary { index, len });
        }
        Ok(self.0.remove(index))
    }

    /// Returns an iterator over the slice.
    ///
    /// The iterator yields all items from start to end.
    pub fn iter(&self) -> core::slice::Iter<T> {
        self.0.iter()
    }
}

impl<T, const MIN_LEN: usize, const MAX_LEN: usize> Confined<VecDeque<T>, MIN_LEN, MAX_LEN> {
    /// Removes the first element and returns it, or `None` if the deque is
    /// empty.
    pub fn pop_front(&mut self) -> Option<T> {
        self.0.pop_front()
    }

    /// Removes the last element and returns it, or `None` if the deque is
    /// empty.
    pub fn pop_back(&mut self) -> Option<T> {
        self.0.pop_back()
    }
}

impl<T, const MIN_LEN: usize, const MAX_LEN: usize> Confined<VecDeque<T>, MIN_LEN, MAX_LEN> {
    /// Prepends an element to the deque. Errors if the new collection length
    /// will not fit the confinement requirements.
    pub fn push_from(&mut self, elem: T) -> Result<(), Error> {
        let len = self.len();
        if len == MAX_LEN || len + 1 > MAX_LEN {
            return Err(Error::Oversize {
                len: len + 1,
                max_len: MAX_LEN,
            });
        }
        self.0.push_front(elem);
        Ok(())
    }

    /// Appends an element to the deque. Errors if the new collection length
    /// will not fit the confinement requirements.
    pub fn push_back(&mut self, elem: T) -> Result<(), Error> {
        let len = self.len();
        if len == MAX_LEN || len + 1 > MAX_LEN {
            return Err(Error::Oversize {
                len: len + 1,
                max_len: MAX_LEN,
            });
        }
        self.0.push_back(elem);
        Ok(())
    }

    /// Removes an element from the deque at a given index. Errors if the index
    /// exceeds the number of elements in the deque, of if the new deque
    /// length will be less than the confinement requirement. Returns the
    /// removed element otherwise.
    pub fn remove(&mut self, index: usize) -> Result<T, Error> {
        let len = self.len();
        if self.is_empty() || len - 1 <= MIN_LEN {
            return Err(Error::Undersize {
                len,
                min_len: MIN_LEN,
            });
        }
        if index >= len {
            return Err(Error::OutOfBoundary { index, len });
        }
        Ok(self.0.remove(index).expect("element within the length"))
    }
}

impl<T: Hash + Eq, const MIN_LEN: usize, const MAX_LEN: usize>
    Confined<HashSet<T>, MIN_LEN, MAX_LEN>
{
    /// Removes an element from the set. Errors if the index exceeds the number
    /// of elements in the set, of if the new collection length will be less
    /// than the confinement requirement. Returns if the element was present
    /// in the set.
    pub fn remove(&mut self, elem: &T) -> Result<bool, Error> {
        if !self.0.contains(elem) {
            return Ok(false);
        }
        let len = self.len();
        if self.is_empty() || len - 1 <= MIN_LEN {
            return Err(Error::Undersize {
                len,
                min_len: MIN_LEN,
            });
        }
        Ok(self.0.remove(elem))
    }

    /// Removes an element from the set. Errors if the index exceeds the number
    /// of elements in the set, of if the new collection length will be less
    /// than the confinement requirement. Returns the removed element
    /// otherwise.
    pub fn take(&mut self, elem: &T) -> Result<Option<T>, Error> {
        if !self.0.contains(elem) {
            return Ok(None);
        }
        let len = self.len();
        if self.is_empty() || len - 1 <= MIN_LEN {
            return Err(Error::Undersize {
                len,
                min_len: MIN_LEN,
            });
        }
        Ok(self.0.take(elem))
    }
}

impl<T: Ord, const MIN_LEN: usize, const MAX_LEN: usize> Confined<BTreeSet<T>, MIN_LEN, MAX_LEN> {
    /// Removes an element from the set. Errors if the index exceeds the number
    /// of elements in the set, of if the new collection length will be less
    /// than the confinement requirement. Returns if the element was present
    /// in the set.
    pub fn remove(&mut self, elem: &T) -> Result<bool, Error> {
        if !self.0.contains(elem) {
            return Ok(false);
        }
        let len = self.len();
        if self.is_empty() || len - 1 <= MIN_LEN {
            return Err(Error::Undersize {
                len,
                min_len: MIN_LEN,
            });
        }
        Ok(self.0.remove(elem))
    }

    /// Removes an element from the set. Errors if the index exceeds the number
    /// of elements in the set, of if the new collection length will be less
    /// than the confinement requirement. Returns the removed element
    /// otherwise.
    pub fn take(&mut self, elem: &T) -> Result<Option<T>, Error> {
        if !self.0.contains(elem) {
            return Ok(None);
        }
        let len = self.len();
        if self.is_empty() || len - 1 <= MIN_LEN {
            return Err(Error::Undersize {
                len,
                min_len: MIN_LEN,
            });
        }
        Ok(self.0.take(elem))
    }
}

impl<K: Hash + Eq, V, const MIN_LEN: usize, const MAX_LEN: usize>
    Confined<HashMap<K, V>, MIN_LEN, MAX_LEN>
{
    /// Removes an element from the map. Errors if the index exceeds the number
    /// of elements in the map, of if the new collection length will be less
    /// than the confinement requirement. Returns the removed value
    /// otherwise.
    pub fn remove(&mut self, key: &K) -> Result<Option<V>, Error> {
        if !self.0.contains_key(key) {
            return Ok(None);
        }
        let len = self.len();
        if self.is_empty() || len - 1 <= MIN_LEN {
            return Err(Error::Undersize {
                len,
                min_len: MIN_LEN,
            });
        }
        Ok(self.0.remove(key))
    }

    /// Creates a consuming iterator visiting all the keys in arbitrary order.
    /// The map cannot be used after calling this.
    /// The iterator element type is `K`.
    pub fn into_keys(self) -> hash_map::IntoKeys<K, V> {
        self.0.into_keys()
    }

    /// Creates a consuming iterator visiting all the values in arbitrary order.
    /// The map cannot be used after calling this.
    /// The iterator element type is `V`.
    pub fn into_values(self) -> hash_map::IntoValues<K, V> {
        self.0.into_values()
    }
}

impl<K: Ord + Hash, V, const MIN_LEN: usize, const MAX_LEN: usize>
    Confined<BTreeMap<K, V>, MIN_LEN, MAX_LEN>
{
    /// Removes an element from the map. Errors if the index exceeds the number
    /// of elements in the map, of if the new collection length will be less
    /// than the confinement requirement. Returns the removed value
    /// otherwise.
    pub fn remove(&mut self, key: &K) -> Result<Option<V>, Error> {
        if !self.0.contains_key(key) {
            return Ok(None);
        }
        let len = self.len();
        if self.is_empty() || len - 1 <= MIN_LEN {
            return Err(Error::Undersize {
                len,
                min_len: MIN_LEN,
            });
        }
        Ok(self.0.remove(key))
    }

    /// Creates a consuming iterator visiting all the keys in arbitrary order.
    /// The map cannot be used after calling this.
    /// The iterator element type is `K`.
    pub fn into_keys(self) -> btree_map::IntoKeys<K, V> {
        self.0.into_keys()
    }

    /// Creates a consuming iterator visiting all the values in arbitrary order.
    /// The map cannot be used after calling this.
    /// The iterator element type is `V`.
    pub fn into_values(self) -> btree_map::IntoValues<K, V> {
        self.0.into_values()
    }
}

// io::Writer

impl<const MAX_LEN: usize> io::Write for Confined<Vec<u8>, ZERO, MAX_LEN> {
    fn write(&mut self, buf: &[u8]) -> io::Result<usize> {
        if buf.len() + self.len() >= MAX_LEN {
            return Err(io::Error::from(io::ErrorKind::OutOfMemory));
        }
        self.0.extend(buf);
        Ok(buf.len())
    }

    fn flush(&mut self) -> io::Result<()> {
        // Do nothing
        Ok(())
    }
}

// Type aliases

/// [`String`] with maximum 255 characters.
pub type TinyString = Confined<String, ZERO, U8>;
/// [`String`] with maximum 2^16-1 characters.
pub type SmallString = Confined<String, ZERO, U16>;
/// [`String`] with maximum 2^24-1 characters.
pub type MediumString = Confined<String, ZERO, U24>;
/// [`String`] with maximum 2^32-1 characters.
pub type LargeString = Confined<String, ZERO, U32>;
/// [`String`] which contains at least a single character.
pub type NonEmptyString<const MAX: usize = U64> = Confined<String, ONE, MAX>;

/// [`AsciiString`] with maximum 255 characters.
pub type TinyAscii = Confined<AsciiString, ZERO, U8>;
/// [`AsciiString`] with maximum 2^16-1 characters.
pub type SmallAscii = Confined<AsciiString, ZERO, U16>;
/// [`AsciiString`] with maximum 2^24-1 characters.
pub type MediumAscii = Confined<AsciiString, ZERO, U24>;
/// [`AsciiString`] with maximum 2^32-1 characters.
pub type LargeAscii = Confined<AsciiString, ZERO, U32>;
/// [`AsciiString`] which contains at least a single character.
pub type NonEmptyAscii<const MAX: usize = U64> = Confined<AsciiString, ONE, MAX>;

/// [`Vec<u8>`] with maximum 255 characters.
pub type TinyBlob = Confined<Vec<u8>, ZERO, U8>;
/// [`Vec<u8>`] with maximum 2^16-1 characters.
pub type SmallBlob = Confined<Vec<u8>, ZERO, U16>;
/// [`Vec<u8>`] with maximum 2^24-1 characters.
pub type MediumBlob = Confined<Vec<u8>, ZERO, U24>;
/// [`Vec<u8>`] with maximum 2^32-1 characters.
pub type LargeBlob = Confined<Vec<u8>, ZERO, U32>;
/// [`Vec<u8>`] which contains at least a single character.
pub type NonEmptyBlob<const MAX: usize = U64> = Confined<Vec<u8>, ONE, MAX>;

/// [`Vec`] with maximum 255 items of type `T`.
pub type TinyVec<T> = Confined<Vec<T>, ZERO, U8>;
/// [`Vec`] with maximum 2^16-1 items of type `T`.
pub type SmallVec<T> = Confined<Vec<T>, ZERO, U16>;
/// [`Vec`] with maximum 2^24-1 items of type `T`.
pub type MediumVec<T> = Confined<Vec<T>, ZERO, U24>;
/// [`Vec`] with maximum 2^32-1 items of type `T`.
pub type LargeVec<T> = Confined<Vec<T>, ZERO, U32>;
/// [`Vec`] which contains at least a single item.
pub type NonEmptyVec<T, const MAX: usize = U64> = Confined<Vec<T>, ONE, MAX>;

/// [`VecDeque`] with maximum 255 items of type `T`.
pub type TinyDeque<T> = Confined<VecDeque<T>, ZERO, U8>;
/// [`VecDeque`] with maximum 2^16-1 items of type `T`.
pub type SmallDeque<T> = Confined<VecDeque<T>, ZERO, U16>;
/// [`VecDeque`] with maximum 2^24-1 items of type `T`.
pub type MediumDeque<T> = Confined<VecDeque<T>, ZERO, U24>;
/// [`VecDeque`] with maximum 2^32-1 items of type `T`.
pub type LargeDeque<T> = Confined<VecDeque<T>, ZERO, U32>;
/// [`VecDeque`] which contains at least a single item.
pub type NonEmptyDeque<T, const MAX: usize = U64> = Confined<VecDeque<T>, ONE, MAX>;

/// [`HashSet`] with maximum 255 items of type `T`.
pub type TinyHashSet<T> = Confined<HashSet<T>, ZERO, U8>;
/// [`HashSet`] with maximum 2^16-1 items of type `T`.
pub type SmallHashSet<T> = Confined<HashSet<T>, ZERO, U16>;
/// [`HashSet`] with maximum 2^24-1 items of type `T`.
pub type MediumHashSet<T> = Confined<HashSet<T>, ZERO, U24>;
/// [`HashSet`] with maximum 2^32-1 items of type `T`.
pub type LargeHashSet<T> = Confined<HashSet<T>, ZERO, U32>;
/// [`HashSet`] which contains at least a single item.
pub type NonEmptyHashSet<T, const MAX: usize = U64> = Confined<HashSet<T>, ONE, MAX>;

/// [`BTreeSet`] with maximum 255 items of type `T`.
pub type TinyOrdSet<T> = Confined<BTreeSet<T>, ZERO, U8>;
/// [`BTreeSet`] with maximum 2^16-1 items of type `T`.
pub type SmallOrdSet<T> = Confined<BTreeSet<T>, ZERO, U16>;
/// [`BTreeSet`] with maximum 2^24-1 items of type `T`.
pub type MediumOrdSet<T> = Confined<BTreeSet<T>, ZERO, U24>;
/// [`BTreeSet`] with maximum 2^32-1 items of type `T`.
pub type LargeOrdSet<T> = Confined<BTreeSet<T>, ZERO, U32>;
/// [`BTreeSet`] which contains at least a single item.
pub type NonEmptyOrdSet<T, const MAX: usize = U64> = Confined<BTreeSet<T>, ONE, MAX>;

/// [`HashMap`] with maximum 255 items.
pub type TinyHashMap<K, V> = Confined<HashMap<K, V>, ZERO, U8>;
/// [`HashMap`] with maximum 2^16-1 items.
pub type SmallHashMap<K, V> = Confined<HashMap<K, V>, ZERO, U16>;
/// [`HashMap`] with maximum 2^24-1 items.
pub type MediumHashMap<K, V> = Confined<HashMap<K, V>, ZERO, U24>;
/// [`HashMap`] with maximum 2^32-1 items.
pub type LargeHashMap<K, V> = Confined<HashMap<K, V>, ZERO, U32>;
/// [`HashMap`] which contains at least a single item.
pub type NonEmptyHashMap<K, V, const MAX: usize = U64> = Confined<HashMap<K, V>, ONE, MAX>;

/// [`BTreeMap`] with maximum 255 items.
pub type TinyOrdMap<K, V> = Confined<BTreeMap<K, V>, ZERO, U8>;
/// [`BTreeMap`] with maximum 2^16-1 items.
pub type SmallOrdMap<K, V> = Confined<BTreeMap<K, V>, ZERO, U16>;
/// [`BTreeMap`] with maximum 2^24-1 items.
pub type MediumOrdMap<K, V> = Confined<BTreeMap<K, V>, ZERO, U24>;
/// [`BTreeMap`] with maximum 2^32-1 items.
pub type LargeOrdMap<K, V> = Confined<BTreeMap<K, V>, ZERO, U32>;
/// [`BTreeMap`] which contains at least a single item.
pub type NonEmptyOrdMap<K, V, const MAX: usize = U64> = Confined<BTreeMap<K, V>, ONE, MAX>;

/// Helper macro to construct confined string of a [`TinyString`] type
#[macro_export]
macro_rules! tiny_s {
    ($lit:literal) => {
        $crate::confinement::TinyString::try_from(s!($lit))
            .expect("static string for tiny_s literal cis too long")
    };
}

/// Helper macro to construct confined string of a [`SmallString`] type
#[macro_export]
macro_rules! small_s {
    ($lit:literal) => {
        $crate::confinement::SmallString::try_from(s!($lit))
            .expect("static string for small_s literal cis too long")
    };
}

/// Helper macro to construct confined vector of a given type
#[macro_export]
macro_rules! confined_vec {
    ($elem:expr; $n:expr) => (
        Confined::try_from(vec![$elem; $n])
            .expect("inline confined_vec literal contains invalid number of items")
    );
    ($($x:expr),+ $(,)?) => (
        Confined::try_from(vec![$($x,)+])
            .expect("inline confined_vec literal contains invalid number of items")
            .into()
    )
}

/// Helper macro to construct confined vector of a [`TinyVec`] type
#[macro_export]
macro_rules! tiny_vec {
    ($elem:expr; $n:expr) => (
        $crate::confinement::TinyVec::try_from(vec![$elem; $n])
            .expect("inline tiny_vec literal contains invalid number of items")
    );
    ($($x:expr),+ $(,)?) => (
        $crate::confinement::TinyVec::try_from(vec![$($x,)+])
            .expect("inline tiny_vec literal contains invalid number of items")
    )
}

/// Helper macro to construct confined vector of a [`SmallVec`] type
#[macro_export]
macro_rules! small_vec {
    ($elem:expr; $n:expr) => (
        $crate::confinement::SmallVec::try_from(vec![$elem; $n])
            .expect("inline small_vec literal contains invalid number of items")
    );
    ($($x:expr),+ $(,)?) => (
        $crate::confinement::SmallVec::try_from(vec![$($x,)+])
            .expect("inline small_vec literal contains invalid number of items")
    )
}

/// Helper macro to construct confined [`HashSet`] of a given type
#[macro_export]
macro_rules! confined_set {
    ($($x:expr),+ $(,)?) => (
        Confined::try_from(set![$($x,)+])
            .expect("inline confined_set literal contains invalid number of items")
            .into()
    )
}

/// Helper macro to construct confined [`HashSet`] of a [`TinyHashSet`] type
#[macro_export]
macro_rules! tiny_set {
    ($($x:expr),+ $(,)?) => (
        $crate::confinement::TinyHashSet::try_from(set![$($x,)+])
            .expect("inline tiny_set literal contains invalid number of items")
    )
}

/// Helper macro to construct confined [`HashSet`] of a [`SmallHashSet`] type
#[macro_export]
macro_rules! small_set {
    ($($x:expr),+ $(,)?) => (
        $crate::confinement::SmallHashSet::try_from(set![$($x,)+])
            .expect("inline small_set literal contains invalid number of items")
    )
}

/// Helper macro to construct confined [`BTreeSet`] of a given type
#[macro_export]
macro_rules! confined_bset {
    ($($x:expr),+ $(,)?) => (
        Confined::try_from(bset![$($x,)+])
            .expect("inline confined_bset literal contains invalid number of items")
            .into()
    )
}

/// Helper macro to construct confined [`BTreeSet`] of a [`TinyOrdSet`] type
#[macro_export]
macro_rules! tiny_bset {
    ($($x:expr),+ $(,)?) => (
        $crate::confinement::TinyOrdSet::try_from(bset![$($x,)+])
            .expect("inline tiny_bset literal contains invalid number of items")
    )
}

/// Helper macro to construct confined [`BTreeSet`] of a [`SmallOrdSet`] type
#[macro_export]
macro_rules! small_bset {
    ($($x:expr),+ $(,)?) => (
        $crate::confinement::SmallOrdSet::try_from(bset![$($x,)+])
            .expect("inline small_bset literal contains invalid number of items")
    )
}

/// Helper macro to construct confined [`HashMap`] of a given type
#[macro_export]
macro_rules! confined_map {
    ($($key:expr => $value:expr),+ $(,)?) => (
        Confined::try_from(map!{ $($key => $value),+ })
            .expect("inline confined_map literal contains invalid number of items")
            .into()
    )
}

/// Helper macro to construct confined [`HashMap`] of a [`TinyHashMap`] type
#[macro_export]
macro_rules! tiny_map {
    { $($key:expr => $value:expr),+ $(,)? } => {
        $crate::confinement::TinyHashMap::try_from(map!{ $($key => $value,)+ })
            .expect("inline tiny_map literal contains invalid number of items")
    }
}

/// Helper macro to construct confined [`HashMap`] of a [`SmallHashMap`] type
#[macro_export]
macro_rules! small_map {
    { $($key:expr => $value:expr),+ $(,)? } => {
        $crate::confinement::SmallHashMap::try_from(map!{ $($key => $value,)+ })
            .expect("inline small_map literal contains invalid number of items")
    }
}

/// Helper macro to construct confined [`BTreeMap`] of a given type
#[macro_export]
macro_rules! confined_bmap {
    ($($key:expr => $value:expr),+ $(,)?) => (
        Confined::try_from(bmap!{ $($key => $value),+ })
            .expect("inline confined_bmap literal contains invalid number of items")
            .into()
    )
}

/// Helper macro to construct confined [`BTreeMap`] of a [`TinyOrdMap`] type
#[macro_export]
macro_rules! tiny_bmap {
    { $($key:expr => $value:expr),+ $(,)? } => {
        $crate::confinement::TinyOrdMap::try_from(bmap!{ $($key => $value,)+ })
            .expect("inline tiny_bmap literal contains invalid number of items")
    }
}

/// Helper macro to construct confined [`BTreeMap`] of a [`SmallOrdMap`] type
#[macro_export]
macro_rules! small_bmap {
    { $($key:expr => $value:expr),+ $(,)? } => {
        $crate::confinement::SmallOrdMap::try_from(bmap!{ $($key => $value,)+ })
            .expect("inline small_bmap literal contains invalid number of items")
    }
}

#[cfg(test)]
mod test {
    use super::*;

    #[test]
    fn fits_max() {
        let mut s = TinyString::new();
        assert!(s.is_empty());
        for _ in 1..=255 {
            s.push('a').unwrap();
        }
        assert_eq!(s.len_u8(), u8::MAX);
        assert_eq!(s.len_u8(), s.len() as u8);
        assert!(!s.is_empty());

        let mut vec = TinyVec::new();
        let mut deque = TinyDeque::new();
        let mut set = TinyHashSet::new();
        let mut bset = TinyOrdSet::new();
        let mut map = TinyHashMap::new();
        let mut bmap = TinyOrdMap::new();
        assert!(vec.is_empty());
        assert!(deque.is_empty());
        assert!(set.is_empty());
        assert!(bset.is_empty());
        assert!(map.is_empty());
        assert!(bmap.is_empty());
        for index in 1..=255 {
            vec.push(5u8).unwrap();
            deque.push(5u8).unwrap();
            set.push(index).unwrap();
            bset.push(5u8).unwrap();
            map.insert(5u8, 'a').unwrap();
            bmap.insert(index, 'a').unwrap();
        }
        assert_eq!(vec.len_u8(), u8::MAX);
        assert_eq!(deque.len_u8(), u8::MAX);
        assert_eq!(set.len_u8(), u8::MAX);
        assert_eq!(bset.len_u8(), 1);
        assert_eq!(map.len_u8(), 1);
        assert_eq!(bmap.len_u8(), u8::MAX);

        vec.clear();
        assert!(vec.is_empty());
    }

    #[test]
    #[should_panic(expected = "Oversize")]
    fn cant_go_above_max() {
        let mut s = TinyString::new();
        for _ in 1..=256 {
            s.push('a').unwrap();
        }
    }

    #[test]
    #[should_panic(expected = "Undersize")]
    fn cant_go_below_min() {
        let mut s = NonEmptyString::<U8>::with('a');
        s.remove(0).unwrap();
    }

    #[test]
    fn macros() {
        tiny_vec!("a", "b", "c");
        small_vec!("a", "b", "c");

        tiny_set!("a", "b", "c");
        tiny_bset!("a", "b", "c");
        tiny_map!("a" => 1, "b" => 2, "c" => 3);
        tiny_bmap!("a" => 1, "b" => 2, "c" => 3);

        small_set!("a", "b", "c");
        small_bset!("a", "b", "c");
        small_map!("a" => 1, "b" => 2, "c" => 3);
        small_bmap!("a" => 1, "b" => 2, "c" => 3);

        let _: TinyHashMap<_, _> = confined_map!("a" => 1, "b" => 2, "c" => 3);
    }
}<|MERGE_RESOLUTION|>--- conflicted
+++ resolved
@@ -501,8 +501,6 @@
     }
 }
 
-<<<<<<< HEAD
-=======
 impl<'c, C, const MIN_LEN: usize, const MAX_LEN: usize> Confined<C, MIN_LEN, MAX_LEN>
 where
     C: KeyedCollection + 'c,
@@ -520,7 +518,6 @@
     }
 }
 
->>>>>>> a12d3d61
 impl<C: Collection, const MIN_LEN: usize, const MAX_LEN: usize> Index<usize>
     for Confined<C, MIN_LEN, MAX_LEN>
 where
